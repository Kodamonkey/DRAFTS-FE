--- conflicted
+++ resolved
@@ -1,160 +1,156 @@
-<h1 align='center'> DRAFTS </h1>
-
-<div align="center">
-
-✨ **Deep learning-based RAdio Fast Transient Search pipeline** ✨
-
-[![TransientSearch](https://img.shields.io/badge/TransientSearch-DRAFTS-da282a)](https://github.com/SukiYume/DRAFTS)
-[![GitHub Stars](https://img.shields.io/github/stars/SukiYume/DRAFTS.svg?label=Stars&logo=github)](https://github.com/SukiYume/DRAFTS/stargazers)
-[![arXiv](https://img.shields.io/badge/arXiv-2410.03200-b31b1b.svg)](https://arxiv.org/abs/2410.03200)
-[![Python](https://img.shields.io/badge/Python-3.6+-blue.svg)](https://www.python.org/)
-
-[Description](#description) •
-[Installation](#installation) •
-[Usage](#usage) •
-[Models](#models) •
-[Performance](#performance) •
-[Real Data Search](#search-in-real-observation-data) •
-[Contributing](#contributing)
-
-</div>
-
-![DRAFTS WorkFlow](./WorkFlow.png)
-
-## Description
-
-**DRAFTS** is a Deep learning-based RAdio Fast Transient Search pipeline designed to address limitations in traditional single-pulse search techniques like Presto and Heimdall.
-
-Traditional methods often face challenges including:
-
-- Complex installation procedures
-- Slow execution speeds
-- Incomplete search results
-- Heavy reliance on manual verification
-
-Our pipeline offers three key components:
-
-1. **CUDA-accelerated de-dispersion** for faster processing
-2. **Object detection model** to extract Time of Arrival (TOA) and Dispersion Measure (DM) of FRB signals
-3. **Binary classification model** to verify candidate signal authenticity
-
-**Key advantages:**
-
-- Written entirely in Python for easy cross-platform installation
-- Achieves real-time searching on consumer GPUs (tested on RTX 2070S)
-- Nearly doubles burst detection compared to Heimdall
-- Classification accuracy exceeding 99% on FAST and GBT data
-- Significantly reduces manual verification requirements
-
-📄 **Publication:** [DRAFTS: A Deep Learning-Based Radio Fast Transient Search Pipeline (arXiv:2410.03200)](https://arxiv.org/abs/2410.03200)
-
-## Installation
-
-Install all required dependencies from the `requirements.txt` file in the
-repository root with:
-
-```bash
-pip install -r requirements.txt
-```
-
-## Usage
-
-Training data and pre-trained models are available on HuggingFace:
-
-- [DRAFTS-Data](https://huggingface.co/datasets/TorchLight/DRAFTS)
-- [DRAFTS-Model](https://huggingface.co/TorchLight/DRAFTS)
-
-### Pipeline Steps
-
-1. **Preprocessing** – Edit configuration variables such as `DM_range`,
-   `block_size`, `data_path` and `save_path` in `d-center-main.py` or
-   `d-resnet-main.py`. These scripts load FITS files and perform GPU-accelerated
-   de-dispersion.
-2. **Object detection** – Run `d-center-main.py` with a trained CenterNet model.
-   Detected candidates are saved as images with bounding boxes and optional
-   `.npy` arrays for subsequent analysis.
-3. **Binary classification** – Execute `d-resnet-main.py` with the classification
-   model path configured. The script outputs probability scores for each
-   candidate and stores cropped bursts in the specified save directory.
-4. **Visualization** – When plotting waterfalls with `plot_waterfall_block`,
-   set `normalize=True` to scale each frequency channel to unit mean and clip
-   between the 5th and 95th percentiles for clear images across varying
-   `SLICE_LEN` and DM ranges.
-   You can also generate waterfall plots for any FITS file with:
-
-   ```bash
-<<<<<<< HEAD
-   python examples/plot_waterfall_fits.py <your_file.fits> --output-dir plots/
-=======
-   python scripts/plot_waterfall_fits.py <your_file.fits> --output-dir plots/
->>>>>>> ac61ea46
-   ```
-
-### Models
-
-#### Object Detection
-
-The object detection training code is in the `ObjectDet` folder.
-
-1. Download data to `ObjectDet/Data`
-2. Place `data_label.txt` in the same directory as `centernet_train.py`
-3. Train using:
-
-```bash
-python centernet_train.py resnet18  # Use 'resnet50' for ResNet50 backbone
-```
-
-#### Binary Classification
-
-The classification training code is in the `BinaryClass` folder.
-
-1. Download data to `BinaryClass/Data`
-2. Ensure data is organized in `True` and `False` subfolders
-3. Train standard model:
-
-```bash
-python binary_train.py resnet18 BinaryNet  # Use 'resnet50' for ResNet50 backbone
-```
-
-4. Train with arbitrary image size support using `SpatialPyramidPool2D`:
-
-```bash
-python binary_train.py resnet18 SPPResNet
-```
-
-### Performance
-
-To evaluate model performance:
-
-1. Use the [FAST-FREX](https://doi.org/10.57760/sciencedb.15070) independent dataset
-2. Place FITS files in `CheckRes/RawData/Data`
-3. Place trained model checkpoints in the same directory as the Python files
-4. Run evaluation scripts:
-   - Files with `ddmt` for classification models
-   - Files with `cent` for object detection models
-
-**Dependencies:**
-
-- Classification models depend on `binary_model.py`
-- Object detection models depend on `centernet_utils.py` and `centernet_model.py`
-
-## Search in Real Observation Data
-
-For complete FAST observation data:
-
-1. Refer to `d-center-main.py` and `d-resnet-main.py`
-2. Modify the `data path` and `save path`
-3. Set `FRB_TARGETS` in `effelsberg/config.py` to match the FRB names in your FITS files
-4. Run the file
-
-**Note:** The current search program automatically adapts to FAST and GBT observation data. For other telescopes, modify the `load_fits_file` function and related data reading functions.
-
-## Contributing
-
-Contributions to DRAFTS are welcome! Please feel free to submit issues or pull requests.
-
----
-
-<div align="center">
-  <sub>Searching for cosmic signals 🔭✨📡</sub>
-</div># DRAFTS-FE
+<h1 align='center'> DRAFTS </h1>
+
+<div align="center">
+
+✨ **Deep learning-based RAdio Fast Transient Search pipeline** ✨
+
+[![TransientSearch](https://img.shields.io/badge/TransientSearch-DRAFTS-da282a)](https://github.com/SukiYume/DRAFTS)
+[![GitHub Stars](https://img.shields.io/github/stars/SukiYume/DRAFTS.svg?label=Stars&logo=github)](https://github.com/SukiYume/DRAFTS/stargazers)
+[![arXiv](https://img.shields.io/badge/arXiv-2410.03200-b31b1b.svg)](https://arxiv.org/abs/2410.03200)
+[![Python](https://img.shields.io/badge/Python-3.6+-blue.svg)](https://www.python.org/)
+
+[Description](#description) •
+[Installation](#installation) •
+[Usage](#usage) •
+[Models](#models) •
+[Performance](#performance) •
+[Real Data Search](#search-in-real-observation-data) •
+[Contributing](#contributing)
+
+</div>
+
+![DRAFTS WorkFlow](./WorkFlow.png)
+
+## Description
+
+**DRAFTS** is a Deep learning-based RAdio Fast Transient Search pipeline designed to address limitations in traditional single-pulse search techniques like Presto and Heimdall.
+
+Traditional methods often face challenges including:
+
+- Complex installation procedures
+- Slow execution speeds
+- Incomplete search results
+- Heavy reliance on manual verification
+
+Our pipeline offers three key components:
+
+1. **CUDA-accelerated de-dispersion** for faster processing
+2. **Object detection model** to extract Time of Arrival (TOA) and Dispersion Measure (DM) of FRB signals
+3. **Binary classification model** to verify candidate signal authenticity
+
+**Key advantages:**
+
+- Written entirely in Python for easy cross-platform installation
+- Achieves real-time searching on consumer GPUs (tested on RTX 2070S)
+- Nearly doubles burst detection compared to Heimdall
+- Classification accuracy exceeding 99% on FAST and GBT data
+- Significantly reduces manual verification requirements
+
+📄 **Publication:** [DRAFTS: A Deep Learning-Based Radio Fast Transient Search Pipeline (arXiv:2410.03200)](https://arxiv.org/abs/2410.03200)
+
+## Installation
+
+Install all required dependencies from the `requirements.txt` file in the
+repository root with:
+
+```bash
+pip install -r requirements.txt
+```
+
+## Usage
+
+Training data and pre-trained models are available on HuggingFace:
+
+- [DRAFTS-Data](https://huggingface.co/datasets/TorchLight/DRAFTS)
+- [DRAFTS-Model](https://huggingface.co/TorchLight/DRAFTS)
+
+### Pipeline Steps
+
+1. **Preprocessing** – Edit configuration variables such as `DM_range`,
+   `block_size`, `data_path` and `save_path` in `d-center-main.py` or
+   `d-resnet-main.py`. These scripts load FITS files and perform GPU-accelerated
+   de-dispersion.
+2. **Object detection** – Run `d-center-main.py` with a trained CenterNet model.
+   Detected candidates are saved as images with bounding boxes and optional
+   `.npy` arrays for subsequent analysis.
+3. **Binary classification** – Execute `d-resnet-main.py` with the classification
+   model path configured. The script outputs probability scores for each
+   candidate and stores cropped bursts in the specified save directory.
+4. **Visualization** – When plotting waterfalls with `plot_waterfall_block`,
+   set `normalize=True` to scale each frequency channel to unit mean and clip
+   between the 5th and 95th percentiles for clear images across varying
+   `SLICE_LEN` and DM ranges.
+   You can also generate waterfall plots for any FITS file with:
+
+   ```bash
+   python examples/plot_waterfall_fits.py <your_file.fits> --output-dir plots/
+   ```
+
+### Models
+
+#### Object Detection
+
+The object detection training code is in the `ObjectDet` folder.
+
+1. Download data to `ObjectDet/Data`
+2. Place `data_label.txt` in the same directory as `centernet_train.py`
+3. Train using:
+
+```bash
+python centernet_train.py resnet18  # Use 'resnet50' for ResNet50 backbone
+```
+
+#### Binary Classification
+
+The classification training code is in the `BinaryClass` folder.
+
+1. Download data to `BinaryClass/Data`
+2. Ensure data is organized in `True` and `False` subfolders
+3. Train standard model:
+
+```bash
+python binary_train.py resnet18 BinaryNet  # Use 'resnet50' for ResNet50 backbone
+```
+
+4. Train with arbitrary image size support using `SpatialPyramidPool2D`:
+
+```bash
+python binary_train.py resnet18 SPPResNet
+```
+
+### Performance
+
+To evaluate model performance:
+
+1. Use the [FAST-FREX](https://doi.org/10.57760/sciencedb.15070) independent dataset
+2. Place FITS files in `CheckRes/RawData/Data`
+3. Place trained model checkpoints in the same directory as the Python files
+4. Run evaluation scripts:
+   - Files with `ddmt` for classification models
+   - Files with `cent` for object detection models
+
+**Dependencies:**
+
+- Classification models depend on `binary_model.py`
+- Object detection models depend on `centernet_utils.py` and `centernet_model.py`
+
+## Search in Real Observation Data
+
+For complete FAST observation data:
+
+1. Refer to `d-center-main.py` and `d-resnet-main.py`
+2. Modify the `data path` and `save path`
+3. Set `FRB_TARGETS` in `effelsberg/config.py` to match the FRB names in your FITS files
+4. Run the file
+
+**Note:** The current search program automatically adapts to FAST and GBT observation data. For other telescopes, modify the `load_fits_file` function and related data reading functions.
+
+## Contributing
+
+Contributions to DRAFTS are welcome! Please feel free to submit issues or pull requests.
+
+---
+
+<div align="center">
+  <sub>Searching for cosmic signals 🔭✨📡</sub>
+</div># DRAFTS-FE