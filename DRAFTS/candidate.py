--- conflicted
+++ resolved
@@ -1,69 +1,41 @@
-"""Data structures for detected candidates."""
-from __future__ import annotations
-
-from dataclasses import dataclass
-from typing import List, Tuple
-
-
-@dataclass(slots=True)
-class Candidate:
-    file: str
-    slice_id: int
-    band_id: int
-    prob: float
-    dm: float
-    t_sec: float
-    t_sample: int
-    box: Tuple[int, int, int, int]
-<<<<<<< HEAD
-    snr: float
-    class_prob: float | None = None
-    is_burst: bool | None = None
-    patch_file: str | None = None
-
-    def to_row(self) -> List:
-        row = [
-            self.file,
-            self.slice_id,
-            self.band_id,
-            f"{self.prob:.3f}",
-            f"{self.dm:.2f}",
-            f"{self.t_sec:.6f}",
-            self.t_sample,
-            *self.box,
-            f"{self.snr:.2f}",
-        ]
-        if self.class_prob is not None:
-            row.append(f"{self.class_prob:.3f}")
-        if self.is_burst is not None:
-            row.append("burst" if self.is_burst else "no_burst")
-        if self.patch_file is not None:
-            row.append(self.patch_file)
-        return row
-=======
-    snr: float
-    class_prob: float | None = None
-    is_burst: bool | None = None
-    patch_file: str | None = None
-
-    def to_row(self) -> List:
-        row = [
-            self.file,
-            self.slice_id,
-            self.band_id,
-            f"{self.prob:.3f}",
-            f"{self.dm:.2f}",
-            f"{self.t_sec:.6f}",
-            self.t_sample,
-            *self.box,
-            f"{self.snr:.2f}",
-        ]
-        if self.class_prob is not None:
-            row.append(f"{self.class_prob:.3f}")
-        if self.is_burst is not None:
-            row.append("burst" if self.is_burst else "no_burst")
-        if self.patch_file is not None:
-            row.append(self.patch_file)
-        return row
-
->>>>>>> 2760721b
+"""Data structures for detected candidates."""
+from __future__ import annotations
+
+from dataclasses import dataclass
+from typing import List, Tuple
+
+
+@dataclass(slots=True)
+class Candidate:
+    file: str
+    slice_id: int
+    band_id: int
+    prob: float
+    dm: float
+    t_sec: float
+    t_sample: int
+    box: Tuple[int, int, int, int]
+    snr: float
+    class_prob: float | None = None
+    is_burst: bool | None = None
+    patch_file: str | None = None
+
+    def to_row(self) -> List:
+        row = [
+            self.file,
+            self.slice_id,
+            self.band_id,
+            f"{self.prob:.3f}",
+            f"{self.dm:.2f}",
+            f"{self.t_sec:.6f}",
+            self.t_sample,
+            *self.box,
+            f"{self.snr:.2f}",
+        ]
+        if self.class_prob is not None:
+            row.append(f"{self.class_prob:.3f}")
+        if self.is_burst is not None:
+            row.append("burst" if self.is_burst else "no_burst")
+        if self.patch_file is not None:
+            row.append(self.patch_file)
+        return row