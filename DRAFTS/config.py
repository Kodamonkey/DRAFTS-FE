"""Global configuration and runtime parameters for the Effelsberg pipeline."""
from __future__ import annotations

from pathlib import Path
from typing import Optional

import numpy as np
import torch

# Configuracion del dispositivo ---------------------------------------------------
DEVICE = torch.device("cuda" if torch.cuda.is_available() else "cpu") # Uso de GPU si está disponible, de lo contrario usa CPU.

# Parametros de observacion -------------------------------------------------------
FREQ: np.ndarray | None = None # Frecuencia de observación, puede ser None si no se especifica.
FREQ_RESO: int = 0 # Resolución de frecuencia, en MHz.
TIME_RESO: float = 0.0 # Resolución de tiempo, en segundos.
FILE_LENG: int = 0 # Longitud del archivo, en muestras.
DOWN_FREQ_RATE: int = 1 # Tasa de reducción de frecuencia, factor por el cual se reduce la frecuencia.
DOWN_TIME_RATE: int = 1 # Tasa de reducción de tiempo, factor por el cual se reduce el tiempo. 
DATA_NEEDS_REVERSAL: bool = False # Indica si los datos necesitan ser revertidos (invertidos) en el eje de frecuencia.

# Configuracion del pipeline  ------------------------------------------------------
USE_MULTI_BAND: bool = False # Indica si se utiliza procesamiento de múltiples bandas.
SLICE_LEN: int = 512 # Longitud de cada slice, en muestras.
DET_PROB: float = 0.3 # Probabilidad de detección mínima para considerar un evento como válido.
DM_min: int = 0 # DM mínimo, en pc cm⁻³. 
DM_max: int = 129 # DM máximo, en pc cm⁻³.

# Rutas de archivos y modelos ---------------------------------------------------
DATA_DIR = Path("./Data") # Directorio donde se almacenan los datos de entrada.
RESULTS_DIR = Path("./Results/ObjectDetection") # Directorio donde se guardan los resultados del procesamiento.
MODEL_NAME = "resnet50" # Nombre del modelo utilizado para la detección de eventos.
MODEL_PATH = Path(f"./models/cent_{MODEL_NAME}.pth") # Ruta al modelo preentrenado para la detección de eventos.

# Configuración del modelo de clasificación binaria
CLASS_MODEL_NAME = "resnet18"
CLASS_MODEL_PATH = Path(f"./models/class_{CLASS_MODEL_NAME}.pth")
<<<<<<< HEAD
# Probabilidad mínima para considerar que un parche corresponde a un burst
=======
>>>>>>> 7798e879
CLASS_PROB = 0.5

# Default FRB targets --------------------------------------------------------
#Objetivos de FRB predeterminados. Esta lista se utiliza para buscar archivos FITS
FRB_TARGETS = ["B0355+54", "FRB20121102", "FRB20201124", "FRB20180301"]<|MERGE_RESOLUTION|>--- conflicted
+++ resolved
@@ -1,46 +1,43 @@
-"""Global configuration and runtime parameters for the Effelsberg pipeline."""
-from __future__ import annotations
-
-from pathlib import Path
-from typing import Optional
-
-import numpy as np
-import torch
-
-# Configuracion del dispositivo ---------------------------------------------------
-DEVICE = torch.device("cuda" if torch.cuda.is_available() else "cpu") # Uso de GPU si está disponible, de lo contrario usa CPU.
-
-# Parametros de observacion -------------------------------------------------------
-FREQ: np.ndarray | None = None # Frecuencia de observación, puede ser None si no se especifica.
-FREQ_RESO: int = 0 # Resolución de frecuencia, en MHz.
-TIME_RESO: float = 0.0 # Resolución de tiempo, en segundos.
-FILE_LENG: int = 0 # Longitud del archivo, en muestras.
-DOWN_FREQ_RATE: int = 1 # Tasa de reducción de frecuencia, factor por el cual se reduce la frecuencia.
-DOWN_TIME_RATE: int = 1 # Tasa de reducción de tiempo, factor por el cual se reduce el tiempo. 
-DATA_NEEDS_REVERSAL: bool = False # Indica si los datos necesitan ser revertidos (invertidos) en el eje de frecuencia.
-
-# Configuracion del pipeline  ------------------------------------------------------
-USE_MULTI_BAND: bool = False # Indica si se utiliza procesamiento de múltiples bandas.
-SLICE_LEN: int = 512 # Longitud de cada slice, en muestras.
-DET_PROB: float = 0.3 # Probabilidad de detección mínima para considerar un evento como válido.
-DM_min: int = 0 # DM mínimo, en pc cm⁻³. 
-DM_max: int = 129 # DM máximo, en pc cm⁻³.
-
-# Rutas de archivos y modelos ---------------------------------------------------
-DATA_DIR = Path("./Data") # Directorio donde se almacenan los datos de entrada.
-RESULTS_DIR = Path("./Results/ObjectDetection") # Directorio donde se guardan los resultados del procesamiento.
-MODEL_NAME = "resnet50" # Nombre del modelo utilizado para la detección de eventos.
-MODEL_PATH = Path(f"./models/cent_{MODEL_NAME}.pth") # Ruta al modelo preentrenado para la detección de eventos.
-
-# Configuración del modelo de clasificación binaria
-CLASS_MODEL_NAME = "resnet18"
-CLASS_MODEL_PATH = Path(f"./models/class_{CLASS_MODEL_NAME}.pth")
-<<<<<<< HEAD
-# Probabilidad mínima para considerar que un parche corresponde a un burst
-=======
->>>>>>> 7798e879
-CLASS_PROB = 0.5
-
-# Default FRB targets --------------------------------------------------------
-#Objetivos de FRB predeterminados. Esta lista se utiliza para buscar archivos FITS
+"""Global configuration and runtime parameters for the Effelsberg pipeline."""
+from __future__ import annotations
+
+from pathlib import Path
+from typing import Optional
+
+import numpy as np
+import torch
+
+# Configuracion del dispositivo ---------------------------------------------------
+DEVICE = torch.device("cuda" if torch.cuda.is_available() else "cpu") # Uso de GPU si está disponible, de lo contrario usa CPU.
+
+# Parametros de observacion -------------------------------------------------------
+FREQ: np.ndarray | None = None # Frecuencia de observación, puede ser None si no se especifica.
+FREQ_RESO: int = 0 # Resolución de frecuencia, en MHz.
+TIME_RESO: float = 0.0 # Resolución de tiempo, en segundos.
+FILE_LENG: int = 0 # Longitud del archivo, en muestras.
+DOWN_FREQ_RATE: int = 1 # Tasa de reducción de frecuencia, factor por el cual se reduce la frecuencia.
+DOWN_TIME_RATE: int = 1 # Tasa de reducción de tiempo, factor por el cual se reduce el tiempo. 
+DATA_NEEDS_REVERSAL: bool = False # Indica si los datos necesitan ser revertidos (invertidos) en el eje de frecuencia.
+
+# Configuracion del pipeline  ------------------------------------------------------
+USE_MULTI_BAND: bool = False # Indica si se utiliza procesamiento de múltiples bandas.
+SLICE_LEN: int = 512 # Longitud de cada slice, en muestras.
+DET_PROB: float = 0.3 # Probabilidad de detección mínima para considerar un evento como válido.
+DM_min: int = 0 # DM mínimo, en pc cm⁻³. 
+DM_max: int = 129 # DM máximo, en pc cm⁻³.
+
+# Rutas de archivos y modelos ---------------------------------------------------
+DATA_DIR = Path("./Data") # Directorio donde se almacenan los datos de entrada.
+RESULTS_DIR = Path("./Results/ObjectDetection") # Directorio donde se guardan los resultados del procesamiento.
+MODEL_NAME = "resnet50" # Nombre del modelo utilizado para la detección de eventos.
+MODEL_PATH = Path(f"./models/cent_{MODEL_NAME}.pth") # Ruta al modelo preentrenado para la detección de eventos.
+
+# Configuración del modelo de clasificación binaria
+CLASS_MODEL_NAME = "resnet18"
+CLASS_MODEL_PATH = Path(f"./models/class_{CLASS_MODEL_NAME}.pth")
+# Probabilidad mínima para considerar que un parche corresponde a un burst
+CLASS_PROB = 0.5
+
+# Default FRB targets --------------------------------------------------------
+#Objetivos de FRB predeterminados. Esta lista se utiliza para buscar archivos FITS
 FRB_TARGETS = ["B0355+54", "FRB20121102", "FRB20201124", "FRB20180301"]